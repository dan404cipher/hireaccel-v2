--- conflicted
+++ resolved
@@ -1,4 +1,3 @@
-<<<<<<< HEAD
 import React, { Suspense, lazy, useEffect } from "react";
 import { Toaster } from "@/components/ui/toaster";
 import { Toaster as Sonner } from "@/components/ui/sonner";
@@ -55,7 +54,6 @@
 const ForJobSeekersSignup = lazy(() => import("./pages/ForJobSeekersSignup"));
 const ForgetPasswordPage = lazy(() => import("./pages/auth/ForgetPasswordPage").then(module => ({ default: module.ForgetPasswordPage })));
 const ResetPasswordPage = lazy(() => import("./pages/auth/ResetPasswordPage").then(module => ({ default: module.ResetPasswordPage })));
-=======
 import React, { Suspense, lazy, useEffect } from 'react';
 import { Toaster } from '@/components/ui/toaster';
 import { Toaster as Sonner } from '@/components/ui/sonner';
@@ -119,7 +117,6 @@
 const ResetPasswordPage = lazy(() =>
     import('./pages/auth/ResetPasswordPage').then((module) => ({ default: module.ResetPasswordPage })),
 );
->>>>>>> ff8f9edd
 
 const queryClient = new QueryClient({
     defaultOptions: {
@@ -201,7 +198,6 @@
 
 // App Router Component (needs to be inside AuthProvider)
 function AppRouter() {
-<<<<<<< HEAD
   const { isAuthenticated, loading } = useAuth();
   const navigate = useNavigate();
   
@@ -448,7 +444,6 @@
       </TooltipProvider>
     </QueryClientProvider>
   );
-=======
     const { isAuthenticated, loading } = useAuth();
     const navigate = useNavigate();
 
@@ -752,7 +747,6 @@
             </TooltipProvider>
         </QueryClientProvider>
     );
->>>>>>> ff8f9edd
 };
 
 export default App;