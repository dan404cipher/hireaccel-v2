--- conflicted
+++ resolved
@@ -30,11 +30,7 @@
 const AgentDashboard = lazy(() => import("./pages/dashboards/AgentDashboard"));
 const InterviewManagement = lazy(() => import("./pages/interviews/InterviewManagement"));
 const CompanyManagement = lazy(() => import("./pages/companies/CompanyManagement"));
-<<<<<<< HEAD
-const CompanyDetailsPage = lazy(() => import("./pages/companies/CompanyDetailsPage"));
-=======
 const CompanyProfile = lazy(() => import("./pages/companies/CompanyProfile"));
->>>>>>> 22e3654e
 const UserManagement = lazy(() => import("./pages/users/UserManagement"));
 const AdminDashboard = lazy(() => import("./pages/dashboards/AdminDashboard"));
 const AnalyticsReports = lazy(() => import("./pages/admin/AnalyticsReports"));
@@ -279,13 +275,8 @@
           </RoleProtectedRoute>
         } />
         <Route path="companies/:companyId" element={
-<<<<<<< HEAD
-          <RoleProtectedRoute allowedRoles={['admin', 'superadmin', 'hr', 'agent']}>
-            <CompanyDetailsPage />
-=======
           <RoleProtectedRoute allowedRoles={['admin', 'superadmin', 'hr']}>
             <CompanyProfile />
->>>>>>> 22e3654e
           </RoleProtectedRoute>
         } />
         <Route path="users" element={
