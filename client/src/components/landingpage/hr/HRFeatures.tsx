import { 
  Clock, 
  Shield, 
  CheckCircle2, 
  HandHeart,
  BarChart3,
  ChevronLeft,
  ArrowRight,
  Play,
  Star,
  Zap,
  Users,
  Search,
  FileCheck,
  Calendar,
  Download,
  Mail,
  Phone,
  MessageSquare,
  ExternalLink,
  Plus,
  Minus,
  Target,
  TrendingUp,
  Award,
  Building2,
  Filter,
  AlertTriangle,
  MessageCircle
} from "lucide-react";
import { Link } from "react-router-dom";
import { Card, CardContent, CardDescription, CardHeader, CardTitle } from "@/components/ui/card";
import { Button } from "@/components/ui/button";
import { Badge } from "@/components/ui/badge";
import { Input } from "@/components/ui/input";
import { Textarea } from "@/components/ui/textarea";
import { Select, SelectContent, SelectItem, SelectTrigger, SelectValue } from "@/components/ui/select";
import { Accordion, AccordionContent, AccordionItem, AccordionTrigger } from "@/components/ui/accordion";
// Removed framer-motion for better performance
import { useEffect, useRef, useState } from "react";
import { CompetitorComparison } from "@/components/landingpage/hr/CompetitorComparison";
import { Footer } from "@/components/landingpage/Footer";
import { Header } from "../Header";
import { useNavigate } from "react-router-dom";
import heroBackground from "@/assets/Hero-background.jpeg";
import howItWorksBackground from "@/assets/bg.png";
import problemBackground from "@/assets/section1.jpg";
import featuresBackground from "@/assets/btbg2.jpg";

// Hook to detect when element is in view
function useInView(threshold = 0.1) {
  const [isInView, setIsInView] = useState(false);
  const ref = useRef<HTMLDivElement>(null);
  


  useEffect(() => {
    const observer = new IntersectionObserver(
      ([entry]) => {
        if (entry.isIntersecting) {
          setIsInView(true);
        }
      },
      { threshold }
    );

    if (ref.current) {
      observer.observe(ref.current);
    }

    return () => observer.disconnect();
  }, [threshold]);

  return [ref, isInView] as const;
}

const problemPoints = [
  "Screening hundreds of resumes takes weeks of valuable time.",
  "Public job postings attract countless unqualified applications.", 
  "Confidential hiring searches risk candidate and role exposure."
];

const valueProps = [
  {
    icon: Clock,
    title: "Lightning Fast",
    description: "Qualified candidates delivered within 48 hours by our expert agents."
  },
  {
    icon: Shield,
    title: "Pre-Vetted", 
    description: "Every profile is manually reviewed, validated, and skillset-verified by our team."
  },
  {
    icon: CheckCircle2,
    title: "Fully Confidential",
    description: "Complete privacy protection — candidates only learn details you approve."
  },
  {
    icon: HandHeart,
    title: "Zero Hassle",
    description: "Post once and relax — we handle sourcing, screening, and shortlisting."
  },
  {
    icon: BarChart3,
    title: "Transparent Tracking",
    description: "Real-time dashboard with detailed submission metrics and feedback loops."
  }
];

const howItWorksSteps = [
  {
    step: 1,
    title: "Post Your Job",
    description: "Complete our 2-minute form with role details, skills, and requirements.",
    color: "purple"
  },
  {
    step: 2, 
    title: "Our Agents Work",
    description: "Expert recruiters search, filter, and shortlist the best-fit candidates.",
    color: "green"
  },
  {
    step: 3,
    title: "Review Quality Matches", 
    description: "Receive organized candidate profiles with detailed notes in your dashboard.",
    color: "yellow"
  },
  {
    step: 4,
    title: "Interview & Hire",
    description: "Select candidates to interview — we facilitate secure introductions.",
    color: "blue"
  }
];

const features = [
  {
    icon: HandHeart,
    title: "White-Glove Job Setup",
    description: "Our experts help craft job descriptions and set precise targeting filters.",
    micro: "Perfect for urgent or highly confidential roles.",
    color: "red"
  },
  {
    icon: Clock,
    title: "48-Hour Delivery Promise", 
    description: "First qualified candidate submissions guaranteed within two business days.",
    micro: "Binding SLA commitment for all partners.",
    color: "yellow"
  },
  {
    icon: Shield,
    title: "Private Candidate Pipeline",
    description: "Your hiring team only sees pre-approved, agent-curated profiles.",
    micro: "Complete control over your recruitment channel.",
    color: "green"
  },
  {
    icon: Target,
    title: "AI-Enhanced Matching",
    description: "Smart algorithms plus human expertise identify top-tier talent faster.",
    micro: "Higher quality, shorter shortlists.",
    color: "orange"
  },
  {
    icon: BarChart3,
    title: "Advanced Analytics Dashboard",
    description: "Track submission timelines, candidate status, and hiring funnel metrics.",
    micro: "Data-driven recruitment optimization.",
    color: "purple"
  },
  {
    icon: Download,
    title: "Seamless ATS Integration",
    description: "One-click export to CSV or direct integration with major ATS platforms.",
    micro: "Zero disruption to existing workflows.",
    color: "blue"
  }
];

const testimonials = [
  {
    quote: "HireAccel delivered 12 perfectly-matched candidates in 48 hours for our critical project roles. What would have taken our team 3-4 weeks was done in 2 days with better quality results.",
    author: "Priya Krishnamurthy",
    title: "Head of Talent Acquisition",
    company: "InnovateTech Solutions"
  },
  {
    quote: "Finally, a recruitment partner that understands confidentiality. They helped us build a senior team for our stealth product launch without any information leaks. Exceptional discretion and speed.",
    author: "Rajesh Menon", 
    title: "VP of Human Resources",
    company: "GrowthScale Ventures"
  },
  {
    quote: "HireAccel delivered 12 perfectly-matched candidates in 48 hours for our critical project roles. What would have taken our team 3-4 weeks was done in 2 days with better quality results.",
    author: "Priya Krishnamurthy",
    title: "Head of Talent Acquisition",
    company: "InnovateTech Solutions"
  },
  {
    quote: "Finally, a recruitment partner that understands confidentiality. They helped us build a senior team for our stealth product launch without any information leaks. Exceptional discretion and speed.",
    author: "Rajesh Menon", 
    title: "VP of Human Resources",
    company: "GrowthScale Ventures"
  },
  {
    quote: "HireAccel delivered 12 perfectly-matched candidates in 48 hours for our critical project roles. What would have taken our team 3-4 weeks was done in 2 days with better quality results.",
    author: "Priya Krishnamurthy",
    title: "Head of Talent Acquisition",
    company: "InnovateTech Solutions"
  },
  {
    quote: "Finally, a recruitment partner that understands confidentiality. They helped us build a senior team for our stealth product launch without any information leaks. Exceptional discretion and speed.",
    author: "Rajesh Menon", 
    title: "VP of Human Resources",
    company: "GrowthScale Ventures"
  },{
    quote: "HireAccel delivered 12 perfectly-matched candidates in 48 hours for our critical project roles. What would have taken our team 3-4 weeks was done in 2 days with better quality results.",
    author: "Priya Krishnamurthy",
    title: "Head of Talent Acquisition",
    company: "InnovateTech Solutions"
  },
  {
    quote: "Finally, a recruitment partner that understands confidentiality. They helped us build a senior team for our stealth product launch without any information leaks. Exceptional discretion and speed.",
    author: "Rajesh Menon", 
    title: "VP of Human Resources",
    company: "GrowthScale Ventures"
  }
];

const faqs = [
  {
    question: "How do you ensure candidate quality and relevance?",
    answer: "Our expert recruitment agents manually review every profile, conduct skill verification through portfolio and experience assessment, and apply your specific criteria before submission. Each candidate goes through our multi-stage vetting process, and we maintain detailed quality metrics to continuously improve our matching accuracy."
  },
  {
    question: "What if I'm not satisfied with the candidate submissions?",
    answer: "We guarantee your satisfaction with unlimited revisions and re-sourcing at no extra cost. Our white-glove onboarding ensures we understand your exact requirements from day one, and we'll keep refining until we deliver candidates who meet your standards."
  },
  {
    question: "How do you maintain complete confidentiality for sensitive roles?",
    answer: "We use a secure, compartmentalized approach where candidates never see your company name, internal details, or sensitive information without your explicit approval. All communications are handled through our encrypted platform, protecting both your organizational privacy and strategic hiring plans."
  },
  {
    question: "Can HireAccel integrate with our existing recruitment workflow?",
    answer: "Absolutely. We support seamless CSV exports and direct API integrations with major ATS platforms like Workday, BambooHR, and Greenhouse. Our technical team provides white-glove setup to ensure zero disruption to your current hiring processes."
  },
  {
    question: "What happens when the free beta period ends?",
    answer: "HireAccel will remain completely free for all early partners who join during our beta phase. We'll provide 60+ days advance notice before introducing any pricing for new customers, and early partners will receive grandfathered pricing benefits."
  }
];

export function HRProfessionals() {
  const navigate = useNavigate();
  const refs = Array(10).fill(null).map(() => useInView());
  const [heroRef, heroInView] = refs[0];
  const [problemRef, problemInView] = refs[1];
  const [howItWorksRef, howItWorksInView] = refs[2];
  const [featuresRef, featuresInView] = refs[3];
  const [socialProofRef, socialProofInView] = refs[4];
  const [faqRef, faqInView] = refs[5];
  const testimonialsSectionHeight = window.innerHeight * 0.25; // 25vh for testimonials
  const faqSectionOffset = testimonialsSectionHeight; // FAQ starts after testimonials

  // Scroll to top on initial load
  useEffect(() => {
    window.scrollTo({ top: 0, behavior: 'smooth' });
  }, []);

  return (
    <div className="min-h-screen bg-gradient-to-b from-white via-gray-50/30 to-white relative overflow-hidden flex flex-col">
      {/* Background and accents */}
      <div className="absolute inset-0">
        {/* Grid Pattern */}
        <div className="absolute inset-0 opacity-10">
          <div className="absolute inset-0" style={{backgroundImage:`linear-gradient(to right, rgb(59,130,246,0.1) 1px, transparent 1px),linear-gradient(to bottom, rgb(59,130,246,0.1) 1px, transparent 1px)`,backgroundSize:'60px 60px'}} />
        </div>
        {/* Static elements */}
        {[{class:"top-20 left-10 w-32 h-32 border border-blue-200/20 rounded-lg rotate-12 opacity-30"},{class:"top-40 right-20 w-24 h-24 border border-purple-200/20 rounded-full opacity-25"},{class:"bottom-40 left-20 w-20 h-20 bg-gradient-to-r from-blue-100/15 to-purple-100/15 rounded-lg rotate-45 opacity-20"},{class:"top-1/4 left-1/4 w-96 h-96 bg-gradient-to-r from-blue-400/8 to-cyan-400/8 rounded-full blur-3xl"},{class:"top-1/3 right-1/4 w-96 h-96 bg-gradient-to-r from-purple-400/8 to-pink-400/8 rounded-full blur-3xl"},{class:"bottom-1/4 left-1/3 w-72 h-72 bg-gradient-to-r from-green-400/6 to-blue-400/6 rounded-full blur-3xl"},{class:"top-0 left-0 w-40 h-40 bg-gradient-to-br from-blue-100/10 to-transparent rounded-br-full"},{class:"top-0 right-0 w-32 h-32 bg-gradient-to-bl from-purple-100/10 to-transparent rounded-bl-full"},{class:"bottom-0 left-0 w-36 h-36 bg-gradient-to-tr from-cyan-100/10 to-transparent rounded-tr-full"},{class:"bottom-0 right-0 w-44 h-44 bg-gradient-to-tl from-pink-100/10 to-transparent rounded-tl-full"}].map((el,i)=>(<div key={i} className={`absolute ${el.class}`} />))}
      </div>

      {/* Header with Navigation */}
      <Header 
        navItems={[
          { label: "How It Works", id: "how-it-works" },
          { label: "Features", id: "features" },
          { label: "Testimonials", id: "testimonials" },
          { label: "FAQ", id: "faq" },
          { label: "Compare", id: "competitor-comparison" }
        ]}
        showAuthButtons={true}
      />

      {/* 1. Hero Section */}
      <section ref={heroRef} className="relative min-h-screen flex items-center py-10 md:py-20"
        style={{
          backgroundImage: `url(${heroBackground})`,
          backgroundSize: 'cover',
          backgroundPosition: 'center',
          backgroundRepeat: 'no-repeat',
          color: '#F3F6FB' // unify text color
        }}>
          {/* Enhanced gradient overlay for better text readability */}
        <div className="absolute inset-0 bg-gradient-to-r from-black/70 via-black/50 to-black/10"></div>
        <div className="absolute inset-0 bg-gradient-to-t from-black/60 via-black/20 to-transparent"></div>
        <div className="absolute inset-0 bg-gradient-to-br from-blue-800/20 via-transparent to-transparent"></div>
        <div className="container mx-auto px-5 md:px-4 py-8 md:py-20 relative z-10 h-full">
        <div className="container max-w-7xl mx-auto px-4 sm:px-6 lg:px-8">
          <div className="grid grid-cols-1 lg:grid-cols-2 gap-12 items-center">
            {/* Left Content */}
            <div>
              {/*{/* AI Platform Badge}
              <div className="mb-6">
                <Badge className="bg-gradient-to-r from-blue-100 to-purple-100 text-blue-700 border-blue-200/50 px-4 py-2">
                  <Users className="w-4 h-4 mr-2" />
                  AI-Powered Recruitment Platform
                </Badge>
              </div>*/}

              {/* Main Headline */}
              <h1 className="text-2xl sm:text-2xl md:text-4xl lg:text-6xl xl:text-6xl 2xl:text-6xl font-black text-white font-inter leading-tight mb-4">
                <span className="text-white">
                  Post a job - Receive<br />
                  vetted candidates<br />
                </span>
                <span className="text-white">
                  in 48 Hours
                </span>
              </h1>

              {/* Subtitle */}
              <div className="mb-8">
                <p className="text-xs sm:text-md md:text-lg lg:text-xl xl-text-xl 2xl:text-xl text-white/80 leading-relaxed font-inter max-w-2xl mx-0 lg:mx-0 mt-8 md:mt-0 mb-4">
                  <strong className="text-white">HireAccel by V-Accel</strong> —  Our expert recruitment agents personally source, screen, and deliver <span className="text-blue-300 drop-shadow-[0_0_8px_#00fff7]">only qualified candidates</span> to your private dashboard with <span className="text-blue-300 drop-shadow-[0_0_8px_#00fff7]">complete confidentiality </span> guaranteed until you approve contact.
                </p>
                <div className="grid md:grid-cols-3 gap-6 mb-8">
                  {[
                    { icon: Shield, title: "No Hidden Costs", desc: "What you see is what you get - forever free" },
                    { icon: Users, title: "No User Limits", desc: "Add unlimited team members at no extra cost" },
                    { icon: Zap, title: "Full Features", desc: "Access to all premium features included" }
                  ].map((benefit, index) => (
                    <div
                      key={index}
                      className="bg-gray-900 rounded-xl p-4 border border-blue flex flex-col items-center justify-center"
                    >
                      <benefit.icon className="w-8 h-8 text-white mb-3 mx-auto drop-shadow-[0_0_2px_#00fff7]" />
                      <h4 className="font-bold text-white">{benefit.title}</h4>
                      <p className="text-sm text-white text-wrap text-center">{benefit.desc}</p>
                    </div>
                  ))}
                </div>
              </div>

              {/* Value Props */}
              <div className="grid grid-cols-1 sm:grid-cols-3 gap-4 mb-8">
                <div className="flex items-center space-x-2">
                  <div className="w-8 h-8 bg-purple-500 rounded-full flex items-center justify-center">
                    <Clock className="w-4 h-4 text-white" />
                  </div>
                  <span className="text-sm font-medium text-white">48-Hour Delivery</span>
                </div>
                <div className="flex items-center space-x-2">
                  <div className="w-8 h-8 bg-green-500 rounded-full flex items-center justify-center">
                    <CheckCircle2 className="w-4 h-4 text-white drop-shadow-[0_0_8px_#00fff7]" />
                  </div>
                  <span className="text-sm font-medium text-white">Pre-Vetted Only</span>
                </div>
                <div className="flex items-center space-x-2">
                  <div className="w-8 h-8 bg-yellow-500 rounded-full flex items-center justify-center">
                    <HandHeart className="w-4 h-4 text-white" />
                  </div>
                  <span className="text-sm font-medium text-white">Zero Hassle</span>
                </div>
              </div>

              {/* CTA Buttons */}
              <div className="flex flex-col sm:flex-row items-start space-y-4 sm:space-y-0 sm:space-x-4 mb-6">
                <Button 
                  size="lg"
                  className="bg-gradient-to-r from-blue-900 to-purple-500 hover:from-blue-700 hover:to-purple-700 text-white px-8 py-4 text-lg shadow-xl w-full sm:w-auto"
                  onClick={()=>navigate('/signup/hr')}
                >
                  Post unlimited jobs for FREE
                  <ArrowRight className="w-5 h-5 ml-2" />
                </Button>
                <Button 
                  variant="outline"
                  size="lg"
                  className="border-blue-200 text-blue-600 hover:bg-blue-50 px-8 py-4 text-lg w-full sm:w-auto"
                  onClick={()=>navigate('/signup/hr')}
                >
                  <Play className="w-5 h-5 mr-2" />
                  Watch 2-Min Demo
                </Button>
              </div>

              {/* Trust Indicators */}
              <div className="flex items-center space-x-6">
                <div className="flex items-center">
                  <div className="flex space-x-1">
                    {[1,2,3,4,5].map((star) => (
                      <Star key={star} className="w-4 h-4 text-yellow-400 fill-current" />
                    ))}
                  </div>
                  <span className="text-sm text-blue-100 ml-2">Trusted by 50+ HR teams</span>
                  {/*<span className="text-sm text-[#00fff7] ml-2 drop-shadow-[0_0_8px_#00fff7]">Trusted by 50+ HR teams</span>*/}
                </div>
              </div>
            </div>

            {/* Right Dashboard */}
            <div
              className="relative "
            >
              {/* Dashboard Container */}
              <div className="rounded-2xl shadow-2xl border border-blue-200/50 overflow-hidden">
                {/* Dashboard Header */}
                <div className="bg-gray-900 px-6 py-4 border-b border-blue">
                  <div className="flex items-center justify-between">
                    <div className="flex items-center space-x-2">
                      <div className="w-3 h-3 bg-green-400 rounded-full"></div>
                      <span className="font-semibold text-white">Live Recruitment Dashboard</span>
                    </div>
                    <div className="flex items-center space-x-2">
                      <Zap className="w-4 h-4 text-white" />
                    </div>
                  </div>
                </div>

                {/* Dashboard Content */}
                <div className="p-6 bg-gray-800 space-y-6">
                  {/* Stats Row */}
                  <div className="grid grid-cols-2 gap-6">
                    <div className="space-y-2">
                      <div className="text-3xl font-bold text-white">12</div>
                      <div className="text-sm text-white">Candidates Submitted</div>
                      <div className="text-xs text-white">4 of 5 48hrs</div>
                    </div>
                    <div className="space-y-2">
                      <div className="text-3xl font-bold text-text">96%</div>
                      <div className="text-sm text-white">Quality Match Score</div>
                      <div className="text-xs text-white">Above average</div>
                    </div>
                  </div>

                  {/* Progress Section */}
                  <div className="space-y-3">
                    <div className="flex justify-between items-center">
                      <span className="text-sm font-medium text-blue-100">Screening Progress</span>
                      <span className="text-xs text-blue-200">8/10 Complete</span>
                    </div>
                    <div className="w-full bg-white rounded-full h-2">
                      <div className="bg-blue-300 h-2 rounded-full" style={{ width: '80%' }}></div>
                    </div>
                  </div>

                  {/* Interview Ready */}
                  <div className="space-y-3">
                    <div className="flex justify-between items-center">
                      <span className="text-sm font-medium text-blue-100">Interview Ready</span>
                      <span className="text-xs text-blue-200">5 Candidates</span>
                    </div>
                    <div className="w-full bg-white rounded-full h-3">
                      <div className="bg-blue-300 h-3 rounded-full" style={{ width: '60%' }}></div>
                    </div>
                  </div>

                  {/* Action Button */}
                  <Button disabled className="w-full text-white bg-gradient-to-r from-blue-600 to-purple-600 hover:from-blue-700 hover:to-purple-700 px-8 py-4 text-lg transition duration-200 cursor-no-drop">
                    <Search className="w-4 h-4 mr-2 text-white" />
                    <span className="text-white">Review Matches</span>
                  </Button>

                  {/* Additional Info */}
                  <div className="text-center py-2 border-t border-blue-200/50">
                    <span className="text-xs text-white">36 hrs remaining</span>
                  </div>
                </div>
              </div>
            </div>
          </div>
        </div>
        </div>
      </section>

      {/* 2. Problem Section */}
      <section ref={problemRef} className="relative min-h-screen flex items-center py-10 md:py-20 bg-black"
        style={{
          backgroundImage: `url(${problemBackground})`,
          backgroundSize: 'cover',
          backgroundPosition: 'center',
          backgroundRepeat: 'no-repeat',
          color: '#F3F6FB' // unify text color
      }}>
          {/* Enhanced gradient overlay for better text readability */}
        <div className="absolute inset-0 bg-gradient-to-t from-black/60 via-black/20 to-transparent"></div>
        <div className="absolute inset-0 bg-gradient-to-br from-blue-800/20 via-transparent to-transparent"></div>
        <div className="container mx-auto px-5 md:px-4 py-8 md:py-20 relative z-10 h-full">
        <div className="max-w-7xl mx-auto px-4 sm:px-6 lg:px-8">
          <div
            className="text-center mb-16"
          >
            <div className="max-w-4xl mx-auto">              
              <h2 className="text-2xl sm:text-2xl md:text-4xl lg:text-6xl font-bold mb-6">
                <span className="text-white">
                  Traditional hiring is<br />
                  broken and costly
                </span>
              </h2>
              <p className="text-xs sm:text-md md:text-lg lg:text-xl xl-text-xl 2xl:text-xl text-white leading-relaxed max-w-3xl mx-auto">
                In today's competitive market, outdated recruitment methods waste time, money, and talent while compromising confidentiality.
              </p>
            </div>
          </div>

          {/* Problem Cards Grid */}
          <div className="grid grid-cols-1 lg:grid-cols-3 gap-8 mb-16">
            {[
              {icon: Clock, title: "Painfully Slow", problem: problemPoints[0], detail: "Traditional hiring processes can take 3-6 months, causing you to lose top talent to faster competitors", color: "purple"},
              {icon: TrendingUp, title: "Prohibitively Expensive", problem: problemPoints[1], detail: "Recruitment costs average $15,000+ per hire when factoring in time, resources, and opportunity costs", color: "green"},
              {icon: Filter, title: "Compromised Privacy", problem: problemPoints[2], detail: "Public job boards expose sensitive company information and strategic hiring plans to competitors", color: "yellow"}
            ].map((item, index) => (
              <div key={index} className="group">
                <Card className={`h-full bg-[#10151b] border border-${item.color} shadow-${item.color} transition-all duration-200 overflow-hidden`}>
                  <CardContent className="p-8">
                    <div className="flex items-center justify-center mb-6">
                      <div className={`w-16 h-16 bg-${item.color}-500 rounded-2xl flex items-center justify-center`}>
                        <item.icon className="w-8 h-8 text-white" />
                      </div>
                    </div>
                    <h3 className="text-xl font-bold text-white mb-4 text-center">{item.title}</h3>
                    <div className="space-y-4">
                      <div className={`p-4 bg-black rounded-xl border border-${item.color}`}>
                        <p className="text-white font-medium text-center">"{item.problem}"</p>
                      </div>
                      <p className="text-white text-sm leading-relaxed text-center">{item.detail}</p>
                    </div>
                  </CardContent>
                </Card>
              </div>
            ))}
          </div>
        </div>
        </div>
      </section>

      {/* 3. How It Works */}
      <section id="how-it-works" ref={howItWorksRef} className="relative min-h-screen flex items-center py-10 md:py-24 bg-gradient-to-br from-blue-50/50 via-purple-50/30 to-blue-50/50"
        style={{
          backgroundImage: `url(${howItWorksBackground})`,
          backgroundSize: 'cover',
          backgroundPosition: 'center',
          backgroundRepeat: 'no-repeat'
        }}>
          {/* Enhanced gradient overlay for better text readability */}
        <div className="absolute inset-0 bg-gradient-to-r from-black/70 via-black/50 to-black/10"></div>
        <div className="container mx-auto px-5 md:px-4 py-8 md:py-20 relative z-10 h-full">
        <div className="max-w-7xl mx-auto px-4 sm:px-6 lg:px-8">
          {/* Section Header */}
          <div
            className="text-center mb-20"
          >
            {/*<Badge className="bg-gradient-to-r from-blue-100 to-purple-100 text-blue-700 border-blue-200/50 px-6 py-3 mb-8">
              <Zap className="w-5 h-5 mr-2" />
              Simple 4-Step Process
            </Badge>*/}
            
            <h2 className="text-3xl sm:text-4xl md:text-5xl lg:text-6xl font-bold mb-4 sm:mb-6">
              <span className="text-white">
                How It Works
              </span>
            </h2>
            <p className="text-base sm:text-lg md:text-xl text-white max-w-4xl mx-auto leading-relaxed px-4">
              From job posting to qualified candidates in 48 hours — here's exactly how our expert recruitment process delivers results
            </p>
          </div>

          {/* Process Flow */}
          <div className="relative">
            {/* Desktop Flow Line */}
            <div className="hidden lg:block absolute top-24 left-1/2 transform -translate-x-1/2 w-full max-w-5xl">
              <div className="relative h-1.5 sm:h-2">
                <div className="absolute inset-0 bg-gradient-to-r from-gray-300 to-gray-300 rounded-full opacity-30"></div>
                <div
                  className="absolute inset-y-0 left-0 bg-gradient-to-r from-gray-600 to-gray-700 rounded-full"
                />
              </div>
              
              {/* Flow Dots */}
              <div className="absolute inset-0 flex justify-between items-center px-8">
                {howItWorksSteps.map((_, index) => (
                  <div
                    key={index}
                    className="w-4 h-4 bg-white border-4 border-blue-500 rounded-full shadow-lg"
                  />
                ))}
              </div>
            </div>

            {/* Steps Grid */}
            <div className="grid grid-cols-1 md:grid-cols-2 lg:grid-cols-4 gap-8 relative z-10">
              {howItWorksSteps.map((step, index) => (
                <div
                  key={index}
                  className="relative group h-full"
                >
                  {/* Step Card */}
                  <div className={`relative bg-black/60 backdrop-blur-sm rounded-2xl sm:rounded-3xl p-4 sm:p-6 md:p-8 border border-white/80 hover:border-white transition-all duration-300 shadow-lg hover:shadow-2xl group-hover:scale-105 h-full flex flex-col`}>
                    {/* Step Number Circle */}
                    <div className="flex items-center justify-center mb-4 sm:mb-6 md:mb-8 flex-shrink-0">
                      <div className="relative">
                        <div className={`w-14 h-14 sm:w-16 sm:h-16 md:w-20 md:h-20 bg-${step.color}-500 rounded-xl sm:rounded-2xl flex items-center justify-center shadow-lg transform group-hover:rotate-6 transition-transform duration-300`}>
                          <span className="text-white font-bold text-lg sm:text-xl md:text-2xl">{step.step}</span>
                        </div>
                      </div>
                    </div>
                    
                    {/* Step Content */}
                    <div className="text-center space-y-2 sm:space-y-3 md:space-y-4 flex-grow flex flex-col justify-center">
                      <h3 className="text-base sm:text-lg md:text-xl font-bold text-white group-hover:text-white transition-colors duration-300">
                        {step.title}
                      </h3>
                      <p className="text-sm sm:text-base md:text-lg text-white/90 leading-relaxed flex-grow flex items-center">
                        <span className="w-full">{step.description}</span>
                      </p>
                    </div>

                    {/* Hover Gradient Border */}
                    <div className={`absolute inset-0 rounded-3xl bg-gradient-to-r from-gray-600/10 to-gray-700/10 opacity-0 group-hover:opacity-100 transition-opacity duration-300 -z-10`} />
                  </div>

                  {/* Mobile Flow Arrow */}
                  {index < howItWorksSteps.length - 1 && (
                    <div className="lg:hidden flex justify-center mt-6 mb-2">
                      <ArrowRight className="w-6 h-6 text-blue-400" />
                    </div>
                  )}
                </div>
              ))}
            </div>

            {/* Bottom CTA Section */}
            <div
              className="mt-20 text-center"
            >
              <div className="bg-black/80 backdrop-blur-sm rounded-2xl sm:rounded-3xl p-6 sm:p-8 md:p-10 border border-white/80 hover:border-white shadow-xl max-w-4xl mx-auto">
                <div className="flex flex-col items-center space-y-4 sm:space-y-6">
                  <div className="flex items-center space-x-2 sm:space-x-3" onClick={()=>navigate('/signup/hr')}>
                    <Clock className="w-6 h-6 sm:w-7 sm:h-7 md:w-8 md:h-8 text-green-600" />
                    <span className="text-xl sm:text-2xl font-bold text-white">Ready to get started?</span>
                  </div>
                  
                  <p className="text-base sm:text-lg text-white/90 max-w-2xl mx-auto px-4">
                    Join 50+ companies that have already streamlined their hiring with our 48-hour guarantee
                  </p>
                  
                  <div className="flex flex-col sm:flex-row items-center space-y-4 sm:space-y-0 sm:space-x-6 w-full sm:w-auto">
                    <Button 
                      size="lg"
                      className="w-full bg-gradient-to-r from-blue-600 to-purple-600 hover:from-blue-700 hover:to-purple-700 text-white font-semibold px-6 sm:px-8 md:px-10 py-3 sm:py-4 text-base sm:text-lg shadow-xl transform hover:scale-105 transition-all duration-300"
                      onClick={()=>navigate('/signup/hr')}
                    >
                      Start Your First Job Post
                      <ArrowRight className="w-5 h-5 ml-2" />
                    </Button>
                    
                    <div className="flex items-center text-sm text-white">
                      <Shield className="w-4 h-4 mr-2 text-green-500" />
                      No credit card required • 100% Free
                    </div>
                  </div>
                </div>
              </div>
            </div>
          </div>
        </div>
        </div>
      </section>

      {/* 4. Features */}
      <section id="features" ref={featuresRef} className="relative min-h-screen flex items-center py-10 md:py-20 bg-gray-50/50" 
        style={{
          backgroundImage: `url(${featuresBackground})`,
          backgroundSize: 'cover',
          backgroundPosition: 'center',
          backgroundRepeat: 'no-repeat'
        }}>
          {/* Enhanced gradient overlay for better text readability */}
      <div className="absolute inset-0 bg-gradient-to-r from-black/70 via-black/50 to-black/10"></div>
      <div className="container mx-auto px-5 md:px-4 py-8 md:py-20 relative z-10 h-full">
        <div className="max-w-7xl mx-auto px-4 sm:px-6 lg:px-8">
          <div
            className="text-center mb-16"
          >
            <h2 className="text-2xl sm:text-2xl md:text-4xl lg:text-6xl font-bold mb-4">
              <span className="text-white">
                Premium Features for HR Teams
              </span>
            </h2>
          </div>

          <div className="grid grid-cols-1 md:grid-cols-2 lg:grid-cols-3 gap-8">
            {features.map((feature, index) => (
              <div
                key={index}
              >
                <Card className={`h-full bg-black/60 backdrop-blur-sm border border-white-500/30 hover:border-white transition-colors duration-200 overflow-hidden`}>
                  <CardContent className="p-6">
                    <div className="flex items-center justify-center mb-6">
                      <div className={`w-16 h-16 bg-${feature.color}-500 rounded-2xl flex items-center justify-center`}>
                        <feature.icon className="w-8 h-8 text-white" />
                      </div>
                    </div>
                    <h3 className="text-xl font-bold text-white mb-3 text-center">{feature.title}</h3>
                    <p className="text-white text-center mb-4">{feature.description}</p>
                    <p className="text-white/80 text-sm text-center font-medium">{feature.micro}</p>
                  </CardContent>
                </Card>
              </div>
            ))}
          </div>
        </div>
        </div>
      </section>

      {/* Testimonials Section */}
      <section
        id="social-proof"
        ref={socialProofRef}
        className="relative flex flex-col items-center py-10"
        style={{
          backgroundImage: `url(${heroBackground})`,
          backgroundSize: "cover",
          backgroundPosition: "0 0",
          backgroundRepeat: "no-repeat",
          backgroundAttachment: "scroll",
        }}
      >
        {/* Enhanced gradient overlay for better text readability */}
        <div className="absolute inset-0 bg-gradient-to-r from-black/70 via-black/50 to-black/10"></div>
        <div className="absolute inset-0 bg-gradient-to-t from-black/60 via-black/20 to-transparent"></div>
        <div className="absolute inset-0 bg-gradient-to-br from-blue-800/20 via-transparent to-transparent"></div>
        <div className="container mx-auto px-5 md:px-4 py-8 md:py-10 relative z-10 h-full">
        <div className="max-w-7xl mx-auto px-4 sm:px-6 lg:px-8 w-full">
          {/* Testimonials */}
          <div className="text-center mb-10">
            <h2 className="text-2xl sm:text-2xl md:text-4xl lg:text-6xl font-bold mb-4">
              <span className="text-white bg-clip-text text-transparent">
                Trusted by Leading Companies
              </span>
            </h2>
          </div>
          <div className="mb-16 flex flex-col items-center">
            {/* Responsive Carousel */}
            {(() => {
              const CARD_WIDTH = 340;
              const CARD_HEIGHT = 420;
              const GAP = 32;
              const testimonialCount = testimonials.length;

              const getVisibleCount = () => {
                if (window.innerWidth < 640) return 1;
                if (window.innerWidth < 1024) return 2;
                return 3;
              };

              const [visibleCount, setVisibleCount] = useState(getVisibleCount());
              useEffect(() => {
                const handleResize = () => setVisibleCount(getVisibleCount());
                window.addEventListener("resize", handleResize);
                return () => window.removeEventListener("resize", handleResize);
              }, []);

              const [offset, setOffset] = useState(0);
              useEffect(() => {
                const interval = setInterval(() => {
                  setOffset((prev) => prev + 1);
                }, 20);
                return () => clearInterval(interval);
              }, []);

              useEffect(() => {
                if (offset > testimonialCount * (CARD_WIDTH + GAP)) {
                  setOffset(0);
                }
              }, [offset, testimonialCount]);

              return (
                <div className="w-full flex flex-col items-center">
                  <div
                    className="relative w-full overflow-hidden"
                    style={{ height: `${CARD_HEIGHT}px` }}
                  >
                    <div
                      className="flex items-center"
                      style={{
                        gap: `${GAP}px`,
                        transform: `translateX(-${offset}px)`,
                        transition: "transform 0.2s linear",
                        width: "max-content",
                      }}
                    >
                      {Array.from({ length: testimonialCount * 2 }).map((_, i) => {
                        const idx = i % testimonialCount;
                        const t = testimonials[idx];
                        return (
                          <div
                            key={i}
                            style={{
                              minWidth: CARD_WIDTH,
                              maxWidth: CARD_WIDTH,
                              height: CARD_HEIGHT,
                              display: "flex",
                              alignItems: "stretch",
                            }}
                          >
                            <Card className="bg-white/10 backdrop-blur-md border border-white/20 hover:border-white-300 transition-colors duration-200 overflow-hidden h-full flex flex-col justify-between">
                              <CardContent className="p-8 h-full flex flex-col justify-between">
                                <blockquote className="text-white mb-6 text-lg leading-relaxed">
                                  "{t.quote}"
                                </blockquote>
                                <div className="flex items-center mt-auto">
                                  <div className="w-12 h-12 bg-gradient-to-r from-blue-500 to-purple-500 rounded-full flex items-center justify-center mr-4">
                                    <span className="text-white font-bold">
                                      {t.author
                                        .split(" ")
                                        .map((n) => n[0])
                                        .join("")}
                                    </span>
                                  </div>
                                  <div>
                                    <div className="font-semibold text-white">
                                      {t.author}
                                    </div>
                                    <div className="text-white/80 text-sm">
                                      {t.title}
                                    </div>
                                    <div className="text-white/80 text-sm font-medium">
                                      {t.company}
                                    </div>
                                  </div>
                                </div>
                              </CardContent>
                            </Card>
                          </div>
                        );
                      })}
                    </div>
                  </div>
                </div>
              );
            })()}
          </div>

          {/* FAQ */}
          <div className="text-center mb-10">
            <h2 className="text-2xl sm:text-2xl md:text-4xl lg:text-6xl font-bold mb-2">
              <span className="text-white bg-clip-text text-transparent">
                Frequently Asked Questions
              </span>
            </h2>
          </div>
          <Accordion type="single" collapsible className="w-full">
            {faqs.map((faq, index) => (
              <AccordionItem
                value={`item-${index}`}
                key={index}
                className="bg-gray-900/50 backdrop-blur-sm rounded-3xl border border-gray-200/50 hover:border-gray-300/50 transition-all duration-300 shadow-lg hover:shadow-2xl overflow-hidden mb-2"
              >
                <AccordionTrigger className="px-6 py-2 text-left font-semibold text-white hover:no-underline">
                  {faq.question}
                </AccordionTrigger>
                <AccordionContent className="px-6 pb-2 text-white leading-relaxed">
                  {faq.answer}
                </AccordionContent>
              </AccordionItem>
            ))}
          </Accordion>
        </div>
        </div>
      </section>

      {/* Competitor Analysis Section */}
      <div id="competitor-comparison">
        <CompetitorComparison />
      </div>


      {/* Final CTA */}
      <section className="relative py-20 bg-gradient-to-r from-black to-gray-800 text-white">
        <div className="max-w-4xl mx-auto px-4 sm:px-6 lg:px-8 text-center">
          <div>
            <h2 className="text-3xl md:text-4xl font-bold mb-4">
              Ready to revolutionize your hiring process?
            </h2>
            <p className="text-xl mb-8 opacity-90">
              Join 50+ companies already using HireAccel and save over ₹3,60,000 per year
            </p>
            <Button 
              size="lg" 
              className="bg-white text-blue-600 hover:bg-gray-100 px-8 py-4 text-lg font-semibold shadow-xl"
              onClick={()=>navigate('/signup/hr')}
            >
              Get Started Free - Save ₹3,60,000+
              <ArrowRight className="w-5 h-5 ml-2" />
            </Button>
          </div>
        </div>
      </section>


      {/* Contact Support Section */}
<<<<<<< HEAD
      <div className="bg-gradient-to-r from-black to-gray-800 text-white flex flex-wrap justify-center items-center gap-6 py-10">
        <a 
          href="mailto:info@v-accel.ai" 
          className="group inline-flex items-center px-4 py-2 bg-white/60 backdrop-blur-sm rounded-lg border border-blue-200/50 hover:border-blue-300 hover:bg-white/80 transition-all duration-200 shadow-sm hover:shadow-md"
        >
          <div className="w-8 h-8 bg-gradient-to-r from-blue-500 to-purple-500 rounded-lg flex items-center justify-center mr-3">
            <Mail className="w-4 h-4 text-white" />
=======
      <div className="flex flex-wrap justify-center items-center gap-6 my-10">
            <a 
              href="mailto:info@v-accel.ai" 
              className="group inline-flex items-center px-4 py-2 bg-white/60 backdrop-blur-sm rounded-lg border border-blue-200/50 hover:border-blue-300 hover:bg-white/80 transition-all duration-200 shadow-sm hover:shadow-md"
            >
              <div className="w-8 h-8 bg-gradient-to-r from-blue-500 to-purple-500 rounded-lg flex items-center justify-center mr-3">
                <Mail className="w-4 h-4 text-white" />
              </div>
              <div>
                <div className="font-semibold text-gray-800 text-sm">Email Support</div>
                <div className="text-blue-600 text-xs">info@v-accel.ai</div>
              </div>
            </a>
            
            <button 
              onClick={() => {
                const whatsappUrl = 'https://wa.me/919962056381';
                
                // Try multiple methods
                try {
                  // Method 1: Direct navigation
                  window.location.href = whatsappUrl;
                } catch (error) {
                  console.error('Method 1 failed:', error);
                  try {
                    // Method 2: Open in new tab
                    window.open(whatsappUrl, '_blank', 'noopener,noreferrer');
                  } catch (error2) {
                    console.error('Method 2 failed:', error2);
                    // Method 3: Create temporary link
                    const link = document.createElement('a');
                    link.href = whatsappUrl;
                    link.target = '_blank';
                    link.rel = 'noopener noreferrer';
                    document.body.appendChild(link);
                    link.click();
                    document.body.removeChild(link);
                  }
                }
              }}
              className="group inline-flex items-center px-4 py-2 bg-white/60 backdrop-blur-sm rounded-lg border border-green-200/50 hover:border-green-300 hover:bg-white/80 transition-all duration-200 shadow-sm hover:shadow-md cursor-pointer"
            >
              <div className="w-8 h-8 bg-gradient-to-r from-green-500 to-emerald-500 rounded-lg flex items-center justify-center mr-3">
                <MessageCircle className="w-4 h-4 text-white" />
              </div>
              <div>
                <div className="font-semibold text-gray-800 text-sm">WhatsApp Support</div>
                <div className="text-green-600 text-xs">Instant help available</div>
              </div>
            </button>
>>>>>>> c8613eb7
          </div>
          <div>
            <div className="font-semibold text-gray-800 text-sm">Email Support</div>
            <div className="text-blue-600 text-xs">info@v-accel.ai</div>
          </div>
        </a>

        <button 
          onClick={() => {
            console.log('WhatsApp button clicked');
            const whatsappUrl = 'https://wa.me/919962056381';
            console.log('Opening URL:', whatsappUrl);

            // Try multiple methods
            try {
              // Method 1: Direct navigation
              window.location.href = whatsappUrl;
            } catch (error) {
              console.error('Method 1 failed:', error);
              try {
                // Method 2: Open in new tab
                window.open(whatsappUrl, '_blank', 'noopener,noreferrer');
              } catch (error2) {
                console.error('Method 2 failed:', error2);
                // Method 3: Create temporary link
                const link = document.createElement('a');
                link.href = whatsappUrl;
                link.target = '_blank';
                link.rel = 'noopener noreferrer';
                document.body.appendChild(link);
                link.click();
                document.body.removeChild(link);
              }
            }
          }}
          className="group inline-flex items-center px-4 py-2 bg-white/60 backdrop-blur-sm rounded-lg border border-green-200/50 hover:border-green-300 hover:bg-white/80 transition-all duration-200 shadow-sm hover:shadow-md cursor-pointer"
        >
          <div className="w-8 h-8 bg-gradient-to-r from-green-500 to-emerald-500 rounded-lg flex items-center justify-center mr-3">
            <MessageCircle className="w-4 h-4 text-white" />
          </div>
          <div>
            <div className="font-semibold text-gray-800 text-sm">WhatsApp Support</div>
            <div className="text-green-600 text-xs">Instant help available</div>
          </div>
        </button>
      </div>
      {/* Footer */}
      <Footer />
    </div>
  );
}<|MERGE_RESOLUTION|>--- conflicted
+++ resolved
@@ -913,19 +913,10 @@
 
 
       {/* Contact Support Section */}
-<<<<<<< HEAD
-      <div className="bg-gradient-to-r from-black to-gray-800 text-white flex flex-wrap justify-center items-center gap-6 py-10">
-        <a 
-          href="mailto:info@v-accel.ai" 
-          className="group inline-flex items-center px-4 py-2 bg-white/60 backdrop-blur-sm rounded-lg border border-blue-200/50 hover:border-blue-300 hover:bg-white/80 transition-all duration-200 shadow-sm hover:shadow-md"
-        >
-          <div className="w-8 h-8 bg-gradient-to-r from-blue-500 to-purple-500 rounded-lg flex items-center justify-center mr-3">
-            <Mail className="w-4 h-4 text-white" />
-=======
-      <div className="flex flex-wrap justify-center items-center gap-6 my-10">
+      <div className="flex flex-wrap bg-gradient-to-r from-black to-gray-800 justify-center items-center gap-6 py-10">
             <a 
               href="mailto:info@v-accel.ai" 
-              className="group inline-flex items-center px-4 py-2 bg-white/60 backdrop-blur-sm rounded-lg border border-blue-200/50 hover:border-blue-300 hover:bg-white/80 transition-all duration-200 shadow-sm hover:shadow-md"
+              className="group inline-flex items-center px-4 py-2 bg-white/80 backdrop-blur-sm rounded-lg border border-blue-200/50 hover:border-blue-300 hover:bg-white transition-all duration-200 shadow-sm hover:shadow-md"
             >
               <div className="w-8 h-8 bg-gradient-to-r from-blue-500 to-purple-500 rounded-lg flex items-center justify-center mr-3">
                 <Mail className="w-4 h-4 text-white" />
@@ -962,7 +953,7 @@
                   }
                 }
               }}
-              className="group inline-flex items-center px-4 py-2 bg-white/60 backdrop-blur-sm rounded-lg border border-green-200/50 hover:border-green-300 hover:bg-white/80 transition-all duration-200 shadow-sm hover:shadow-md cursor-pointer"
+              className="group inline-flex items-center px-4 py-2 bg-white/80 backdrop-blur-sm rounded-lg border border-green-200/50 hover:border-green-300 hover:bg-white transition-all duration-200 shadow-sm hover:shadow-md cursor-pointer"
             >
               <div className="w-8 h-8 bg-gradient-to-r from-green-500 to-emerald-500 rounded-lg flex items-center justify-center mr-3">
                 <MessageCircle className="w-4 h-4 text-white" />
@@ -972,14 +963,13 @@
                 <div className="text-green-600 text-xs">Instant help available</div>
               </div>
             </button>
->>>>>>> c8613eb7
-          </div>
-          <div>
+          {/* </div> */}
+          {/* <div>
             <div className="font-semibold text-gray-800 text-sm">Email Support</div>
             <div className="text-blue-600 text-xs">info@v-accel.ai</div>
-          </div>
-        </a>
-
+          </div> */}
+        {/* </a> */}
+{/* 
         <button 
           onClick={() => {
             console.log('WhatsApp button clicked');
@@ -1017,7 +1007,7 @@
             <div className="font-semibold text-gray-800 text-sm">WhatsApp Support</div>
             <div className="text-green-600 text-xs">Instant help available</div>
           </div>
-        </button>
+        </button> */}
       </div>
       {/* Footer */}
       <Footer />
