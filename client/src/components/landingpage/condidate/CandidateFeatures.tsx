--- conflicted
+++ resolved
@@ -1052,92 +1052,6 @@
               Create Your Profile Now
               <ArrowRight className="w-5 h-5 ml-2" />
             </Button>
-<<<<<<< HEAD
-=======
-          </divdiv>
-        </div>
-      </section>
-
-      {/* Enhanced Footer & Legal */}
-      <footer className="relative bg-gradient-to-r from-blue-50 via-purple-50/50 to-pink-50 border-t border-blue-200/30 overflow-hidden">
-        {/* Footer Background Elements */}
-        <div className="absolute inset-0">
-          <div className="absolute bottom-0 left-0 w-64 h-64 bg-gradient-to-r from-blue-400/5 to-cyan-400/5 rounded-full blur-2xl"></div>
-          <div className="absolute bottom-0 right-0 w-64 h-64 bg-gradient-to-r from-purple-400/5 to-pink-400/5 rounded-full blur-2xl"></div>
-        </div>
-        
-       
-      </footer>
-      {/* FAQ Section */}
-      <section id="faq" ref={faqRef} className="relative py-24 bg-gradient-to-br from-blue-50/50 via-purple-50/30 to-blue-50/50">
-        <div className="max-w-5xl mx-auto px-4 sm:px-6 lg:px-8">
-          {/* Section Header */}
-          <divdiv
-            initial={{ opacity: 0, y: 20 }}
-            animate={faqInView ? { opacity: 1, y: 0 } : {}}
-            transition={{ duration: 0.4 }}
-            className="text-center mb-20"
-          >
-            <Badge className="bg-gradient-to-r from-blue-100 to-purple-100 text-blue-700 border-blue-200/50 px-6 py-3 mb-8">
-              <MessageSquare className="w-5 h-5 mr-2" />
-              Top Candidate Questions
-            </Badge>
-            
-            <h2 className="text-4xl md:text-5xl lg:text-6xl font-bold mb-6">
-              <span className="bg-gradient-to-r from-blue-600 to-purple-600 bg-clip-text text-transparent">
-                Your Questions
-              </span>
-              <br />
-              <span className="text-gray-900">
-                Answered
-              </span>
-            </h2>
-            
-            <p className="text-xl text-gray-600 max-w-4xl mx-auto leading-relaxed">
-              Everything you need to know about getting started and making the most of your career opportunities
-            </p>
-          </divdiv>
-
-          {/* FAQ Grid */}
-          <div className="space-y-6">
-            {faqs.map((faq, index) => (
-              <divdiv
-                key={index}
-                initial={{ opacity: 0, y: 20 }}
-                animate={faqInView ? { opacity: 1, y: 0 } : {}}
-                transition={{ delay: index * 0.1, duration: 0.4 }}
-                className="group"
-              >
-                <div className="bg-white/90 backdrop-blur-sm rounded-3xl border border-gray-200/50 hover:border-blue-300/50 transition-all duration-300 shadow-lg hover:shadow-2xl overflow-hidden">
-                  <Accordion type="single" collapsible className="w-full">
-                    <AccordionItem value={`item-${index}`} className="border-none">
-                      <AccordionTrigger className="text-left hover:no-underline px-8 py-6 group-hover:text-blue-600 transition-colors duration-300">
-                        <div className="flex items-start space-x-4 w-full">
-                          <div className="w-12 h-12 bg-gradient-to-r from-blue-500 to-purple-500 rounded-2xl flex items-center justify-center flex-shrink-0 group-hover:scale-110 transition-transform duration-300">
-                            <MessageSquare className="w-6 h-6 text-white" />
-                          </div>
-                          <div className="flex-1 text-left">
-                            <h3 className="font-bold text-gray-800 text-xl group-hover:text-blue-600 transition-colors duration-300">
-                              {faq.question}
-                            </h3>
-                          </div>
-                        </div>
-                      </AccordionTrigger>
-                      
-                      <AccordionContent className="px-8 pb-8">
-                        <div className="ml-16">
-                          <div className="bg-gradient-to-r from-blue-50/50 to-purple-50/50 rounded-2xl p-6 border border-blue-100/50">
-                            <p className="text-gray-700 leading-relaxed text-lg">
-                              {faq.answer}
-                            </p>
-                          </div>
-                        </div>
-                      </AccordionContent>
-                    </AccordionItem>
-                  </Accordion>
-                </div>
-              </divdiv>
-            ))}
           </div>
 
           {/* Bottom CTA */}
@@ -1264,8 +1178,28 @@
                 <div className="text-green-600 text-xs">Instant help available</div>
               </div>
             </button>
->>>>>>> c8613eb7
           </div>
+
+          {/* Enhanced Consent Microcopy */}
+          <div 
+            className="text-center"
+           
+          >
+            <div className="bg-white/40 backdrop-blur-sm rounded-2xl p-6 border border-blue-200/30 max-w-3xl mx-auto">
+              <div className="flex items-center justify-center mb-3">
+                <div className="w-8 h-8 bg-gradient-to-r from-blue-500 to-purple-500 rounded-full flex items-center justify-center mr-3">
+                  <Shield className="w-4 h-4 text-white" />
+                </div>
+                <span className="font-semibold text-gray-800">Privacy Promise</span>
+              </div>
+              <p className="text-sm text-gray-600 leading-relaxed">
+                By creating a profile you consent to our <span className="text-blue-600 font-medium hover:underline cursor-pointer">Terms</span> and <span className="text-blue-600 font-medium hover:underline cursor-pointer">Privacy Policy</span>. 
+                <br className="hidden sm:block" />
+                <span className="font-semibold text-gray-800">We will never share your contact info without explicit consent.</span>
+              </p>
+            </div>
+          </div>
+        </div>
         </div>
       </section>
 
