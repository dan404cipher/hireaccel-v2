import { DollarSign, Users, Activity, Bot, GraduationCap, Clock4, IndianRupee } from "lucide-react";
<<<<<<< HEAD
import howItWorksBackground from "@/assets/HowItWorks-background.jpg";
=======
import section1Background from "@/assets/section1.jpg";
import { usePreloadedImage } from '@/utils/imageOptimization';
>>>>>>> c8613eb7

const reasons = [
  {
    icon: IndianRupee,
    title: "Free for HRs & Candidates",
    description: "Complete recruitment solution at no cost for both parties"
  },
  {
    icon: Users,
    title: "Specialist Agents for Both Sides",
    description: "Dedicated support agents for HR professionals and job seekers"
  },
  {
    icon: Activity,
    title: "Real-Time Tracking & Analytics",
    description: "Monitor every step of the recruitment process with detailed insights"
  },
  {
    icon: Bot,
    title: "AI-Powered Candidate Matching",
    description: "Intelligent algorithms ensure perfect candidate-job fit"
  },
  {
    icon: GraduationCap,
    title: "Hire & Train Support for Any IT Skill",
    description: "Custom training programs to build talent according to your needs"
  },
  {
    icon: Clock4,
    title: "24/7 Recruitment Assistance",
    description: "Round-the-clock support from our recruitment experts"
  }
];

export function HowItWorks() {
  const { isLoaded } = usePreloadedImage(section1Background);
  
  return (
    <section 
      id="why-choose" 
      className="py-20 relative"
      style={{
<<<<<<< HEAD
        backgroundImage: `url(${howItWorksBackground})`,
=======
        backgroundImage: isLoaded ? `url(${section1Background})` : 'none',
>>>>>>> c8613eb7
        backgroundSize: 'cover',
        backgroundPosition: 'center',
        backgroundRepeat: 'no-repeat',
        backgroundColor: '#1a1a1a' // Fallback color while loading
      }}
    >
      {/* Black overlay with blur for better text readability and visual appeal */}
      <div className="absolute inset-0 bg-black/80 backdrop-blur-sm"></div>
      
      <div className="max-w-7xl mx-auto px-4 sm:px-6 lg:px-8 relative z-10">
        <div className="text-center max-w-3xl mx-auto mb-16">
          <h2 className="text-3xl md:text-4xl font-bold text-white">
            Why Choose Hire Accel?
          </h2>
        </div>

        <div className="grid grid-cols-1 md:grid-cols-2 lg:grid-cols-3 gap-8">
          {reasons.map((reason, index) => {
            const colors = ['bg-blue-500', 'bg-green-500', 'bg-purple-500', 'bg-orange-500', 'bg-red-500', 'bg-teal-500'];
            return (
            <div key={index} className="text-center">
              <div className="relative inline-block mb-6">
                <div className={`w-16 h-16 ${colors[index]} rounded-full flex items-center justify-center mx-auto shadow-lg`}>
                  <reason.icon className="h-8 w-8 text-white" />
                </div>
              </div>
              
              <h3 className="text-xl font-semibold mb-4 text-white">{reason.title}</h3>
              <p className="text-white/90 leading-relaxed">
                {reason.description}
              </p>
            </div>
            );
          })}
        </div>
      </div>
    </section>
  );
}<|MERGE_RESOLUTION|>--- conflicted
+++ resolved
@@ -1,10 +1,7 @@
 import { DollarSign, Users, Activity, Bot, GraduationCap, Clock4, IndianRupee } from "lucide-react";
-<<<<<<< HEAD
 import howItWorksBackground from "@/assets/HowItWorks-background.jpg";
-=======
 import section1Background from "@/assets/section1.jpg";
 import { usePreloadedImage } from '@/utils/imageOptimization';
->>>>>>> c8613eb7
 
 const reasons = [
   {
@@ -47,11 +44,7 @@
       id="why-choose" 
       className="py-20 relative"
       style={{
-<<<<<<< HEAD
-        backgroundImage: `url(${howItWorksBackground})`,
-=======
-        backgroundImage: isLoaded ? `url(${section1Background})` : 'none',
->>>>>>> c8613eb7
+        backgroundImage: isLoaded ? `url(${howItWorksBackground})` : 'none',
         backgroundSize: 'cover',
         backgroundPosition: 'center',
         backgroundRepeat: 'no-repeat',
