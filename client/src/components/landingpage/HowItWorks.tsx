import { DollarSign, Users, Activity, Bot, GraduationCap, Clock4, IndianRupee } from "lucide-react";
import { usePreloadedImage } from '@/utils/imageOptimization';
import howItWorksBackground from "@/assets/HowItWorks-background.jpg";
import section1Background from "@/assets/section1.jpg";
import { usePreloadedImage } from '@/utils/imageOptimization';

const reasons = [
  {
    icon: IndianRupee,
    title: "Free for HRs & Candidates",
    description: "Complete recruitment solution at no cost for both parties"
  },
  {
    icon: Users,
    title: "Specialist Agents for Both Sides",
    description: "Dedicated support agents for HR professionals and job seekers"
  },
  {
    icon: Activity,
    title: "Real-Time Tracking & Analytics",
    description: "Monitor every step of the recruitment process with detailed insights"
  },
  {
    icon: Bot,
    title: "AI-Powered Candidate Matching",
    description: "Intelligent algorithms ensure perfect candidate-job fit"
  },
  {
    icon: GraduationCap,
    title: "Hire & Train Support for Any IT Skill",
    description: "Custom training programs to build talent according to your needs"
  },
  {
    icon: Clock4,
    title: "24/7 Recruitment Assistance",
    description: "Round-the-clock support from our recruitment experts"
  }
];

export function HowItWorks() {
<<<<<<< HEAD
  const { isLoaded } = usePreloadedImage(section1Background);
=======
  const { isLoaded } = usePreloadedImage(howItWorksBackground);
>>>>>>> f7d8641a
  
  return (
    <section 
      id="why-choose" 
      className="py-20 relative"
      style={{
        backgroundImage: isLoaded ? `url(${howItWorksBackground})` : 'none',
        backgroundSize: 'cover',
        backgroundPosition: 'center',
        backgroundRepeat: 'no-repeat',
        backgroundColor: '#1a1a1a' // Fallback color while loading
      }}
    >
      {/* Black overlay with blur for better text readability and visual appeal */}
      <div className="absolute inset-0 bg-black/80 backdrop-blur-sm"></div>
      
      <div className="max-w-7xl mx-auto px-4 sm:px-6 lg:px-8 relative z-10">
        <div className="text-center max-w-3xl mx-auto mb-16">
          <h2 className="text-3xl md:text-4xl font-bold text-white">
            Why Choose Hire Accel?
          </h2>
        </div>

        <div className="grid grid-cols-1 md:grid-cols-2 lg:grid-cols-3 gap-8">
          {reasons.map((reason, index) => {
            const colors = ['bg-blue-500', 'bg-green-500', 'bg-purple-500', 'bg-orange-500', 'bg-red-500', 'bg-teal-500'];
            return (
            <div key={index} className="text-center">
              <div className="relative inline-block mb-6">
                <div className={`w-16 h-16 ${colors[index]} rounded-full flex items-center justify-center mx-auto shadow-lg`}>
                  <reason.icon className="h-8 w-8 text-white" />
                </div>
              </div>
              
              <h3 className="text-xl font-semibold mb-4 text-white">{reason.title}</h3>
              <p className="text-white/90 leading-relaxed">
                {reason.description}
              </p>
            </div>
            );
          })}
        </div>
      </div>
    </section>
  );
}<|MERGE_RESOLUTION|>--- conflicted
+++ resolved
@@ -1,8 +1,6 @@
 import { DollarSign, Users, Activity, Bot, GraduationCap, Clock4, IndianRupee } from "lucide-react";
 import { usePreloadedImage } from '@/utils/imageOptimization';
 import howItWorksBackground from "@/assets/HowItWorks-background.jpg";
-import section1Background from "@/assets/section1.jpg";
-import { usePreloadedImage } from '@/utils/imageOptimization';
 
 const reasons = [
   {
@@ -38,11 +36,7 @@
 ];
 
 export function HowItWorks() {
-<<<<<<< HEAD
-  const { isLoaded } = usePreloadedImage(section1Background);
-=======
   const { isLoaded } = usePreloadedImage(howItWorksBackground);
->>>>>>> f7d8641a
   
   return (
     <section 
