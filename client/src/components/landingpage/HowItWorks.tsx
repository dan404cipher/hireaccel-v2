--- conflicted
+++ resolved
@@ -1,10 +1,6 @@
 import { DollarSign, Users, Activity, Bot, GraduationCap, Clock4, IndianRupee } from "lucide-react";
-<<<<<<< HEAD
-import section1Background from "@/assets/section1.jpg";
 import { usePreloadedImage } from '@/utils/imageOptimization';
-=======
 import howItWorksBackground from "@/assets/HowItWorks-background.jpg";
->>>>>>> b54be96f
 
 const reasons = [
   {
@@ -40,18 +36,14 @@
 ];
 
 export function HowItWorks() {
-  const { isLoaded } = usePreloadedImage(section1Background);
+  const { isLoaded } = usePreloadedImage(howItWorksBackground);
   
   return (
     <section 
       id="why-choose" 
       className="py-20 relative"
       style={{
-<<<<<<< HEAD
-        backgroundImage: isLoaded ? `url(${section1Background})` : 'none',
-=======
-        backgroundImage: `url(${howItWorksBackground})`,
->>>>>>> b54be96f
+        backgroundImage: isLoaded ? `url(${howItWorksBackground})` : 'none',
         backgroundSize: 'cover',
         backgroundPosition: 'center',
         backgroundRepeat: 'no-repeat',
