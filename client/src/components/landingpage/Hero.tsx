--- conflicted
+++ resolved
@@ -2,18 +2,13 @@
 import { ArrowRight, Play, Sparkles } from "lucide-react";
 import { useNavigate } from "react-router-dom";
 import heroBackground from '@/assets/Hero-background.jpeg';
-import { usePreloadedImage } from '@/utils/imageOptimization';
 import { useEffect, useState } from "react";
 import { usePreloadedImage } from '@/utils/imageOptimization';
         
 
 export function Hero() {
   const navigate = useNavigate();
-<<<<<<< HEAD
-  const { isLoaded, isLoading } = usePreloadedImage(heroBackground);
-=======
     const { isLoaded, isLoading } = usePreloadedImage(heroBackground);
->>>>>>> f7d8641a
   const [hideDemo, setHideDemo] = useState(window.innerWidth >= 800 && window.innerWidth > window.innerHeight);
   
     useEffect(() => {
