import { Button } from "./ui/button";
import { ArrowRight, Play, Sparkles } from "lucide-react";
import { useNavigate } from "react-router-dom";
import heroBackground from '@/assets/Hero-background.jpeg';
<<<<<<< HEAD
import { usePreloadedImage } from '@/utils/imageOptimization';

export function Hero() {
  const navigate = useNavigate();
  const { isLoaded, isLoading } = usePreloadedImage(heroBackground);
=======
import { useEffect, useState } from "react";

export function Hero() {
  const navigate = useNavigate();
  const [hideDemo, setHideDemo] = useState(window.innerWidth >= 800 && window.innerWidth > window.innerHeight);
  
    useEffect(() => {
      const handleResize = () => {
        setHideDemo(window.innerWidth >= 800 && window.innerWidth > window.innerHeight);
      };
      window.addEventListener('resize', handleResize);
      return () => {
        window.removeEventListener('resize', handleResize);
      };
    }, []);
>>>>>>> b54be96f

  return (
    <section 
      className="relative min-h-screen flex items-center justify-center overflow-hidden"
      style={{
        backgroundImage: isLoaded ? `url(${heroBackground})` : 'none',
        backgroundSize: 'cover',
        backgroundPosition: 'center',
        backgroundRepeat: 'no-repeat',
        backgroundColor: '#1a1a1a' // Fallback color while loading
      }}
    >
      {/* Enhanced gradient overlay for better text readability */}
      <div className="absolute inset-0 bg-gradient-to-r from-black/70 via-black/50 to-black/10"></div>
      <div className="absolute inset-0 bg-gradient-to-t from-black/60 via-black/20 to-transparent"></div>
      <div className="absolute inset-0 bg-gradient-to-br from-blue-800/20 via-transparent to-transparent"></div>
      
      <div className="container mx-auto px-5 md:px-4 py-8 md:py-20 relative z-10 h-full">
        <div className="grid grid-cols-1 lg:grid-cols-2 gap-4 md:gap-10 h-full min-h-[80vh] items-center lg:items-start pt-4 md:pt-20">
          {/* Main Content */}
          <div className="col-span-1 lg:col-span-2 flex flex-col space-y-4 md:space-y-8 p-1 md:p-4 text-left lg:text-left w-full">
            <div className="space-y-4 md:space-y-4">
              <h1 className="text-2xl sm:text-2xl md:text-4xl lg:text-6xl xl:text-7xl 2xl:text-7xl font-black text-white font-inter leading-tight ">
                FIND THE PERFECT <br></br><i>TALENT MATCH</i>
              </h1>
            </div>
            
            <p className="text-xs sm:text-md md:text-lg lg:text-xl xl-text-xl 2xl:text-xl text-white/80 leading-relaxed font-inter max-w-2xl mx-0 lg:mx-0 mt-8 md:mt-0">
              A completely free AI-powered recruitment platform for HR professionals and job seekers — featuring unlimited job postings, real-time tracking, specialist agents, and a comprehensive Hire & Train model.
            </p>
            
            {/* Desktop buttons */}
            <div className="md:flex flex-col sm:flex-row gap-3 md:gap-4 justify-center lg:justify-start">
              <Button 
                size="lg" 
                className="bg-blue-600 hover:bg-blue-700 text-white px-6 md:px-8 py-3 md:py-4 text-base md:text-lg font-semibold rounded-full w-full sm:w-auto"
                onClick={() => navigate('/signup/hr')}
              >
                Get Started Free
                <ArrowRight className="ml-2 w-4 h-4 md:w-5 md:h-5" />
              </Button>
              {hideDemo ? (
                <Button 
                  variant="outline" 
                  size="lg" 
                  className="border-none bg-transparent text-white hover:bg-transparent hover:text-white px-6 md:px-8 py-3 md:py-4 text-base md:text-lg font-semibold w-full sm:w-auto"
                  onClick={() => navigate('/signup/candidate')}
                >
                  <Play className="mr-2 w-4 h-4 md:w-5 md:h-5" />
                  Watch Demo
                </Button>):('')
              }
            </div>
          </div>

          {/* Right Column - Empty space or additional content can go here */}
          <div className="hidden lg:flex flex-col justify-center items-center p-4">
            {/* This space is available for future content */}
          </div>
        </div>

        {/* Mobile button at bottom 
        <div className="hidden absolute bottom-8 left-0 right-0 px-4">
          <Button 
            size="lg" 
            className="bg-blue-600 hover:bg-blue-700 text-white px-8 py-4 text-lg font-semibold rounded-full w-full"
            onClick={() => navigate('/signup/hr')}
          >
            Get Started Free
            <ArrowRight className="ml-2 w-5 h-5" />
          </Button>
        </div>

        {/* Hero Footer Section - Statistics */}
        <div className="hidden md:block absolute bottom-0 left-0 right-0 bg-transparent backdrop-blur-sm border-t border-white/10">
          <div className="container mx-auto px-4 py-4 md:py-6">
            <div className="grid grid-cols-1 sm:grid-cols-3 gap-4 md:gap-8">
              <div className="text-center">
                <div className="flex items-center justify-center mb-2">
                  <div className="w-2 h-2 bg-green-500 rounded-full mr-3"></div>
                  <span className="text-xl md:text-2xl font-bold text-white font-inter">300+</span>
                </div>
                <p className="text-white/80 text-xs md:text-sm font-inter">Ready Candidates</p>
              </div>
              <div className="text-center">
                <div className="flex items-center justify-center mb-2">
                  <div className="w-2 h-2 bg-blue-500 rounded-full mr-3"></div>
                  <span className="text-xl md:text-2xl font-bold text-white font-inter">200+</span>
                </div>
                <p className="text-white/80 text-xs md:text-sm font-inter">Professionals</p>
              </div>
              <div className="text-center">
                <div className="flex items-center justify-center mb-2">
                  <div className="w-2 h-2 bg-purple-500 rounded-full mr-3"></div>
                  <span className="text-xl md:text-2xl font-bold text-white font-inter">100%</span>
                </div>
                <p className="text-white/80 text-xs md:text-sm font-inter">Free Forever</p>
              </div>
            </div>
          </div>
        </div>
      </div>
    </section>
  );
}<|MERGE_RESOLUTION|>--- conflicted
+++ resolved
@@ -2,17 +2,13 @@
 import { ArrowRight, Play, Sparkles } from "lucide-react";
 import { useNavigate } from "react-router-dom";
 import heroBackground from '@/assets/Hero-background.jpeg';
-<<<<<<< HEAD
+import { useEffect, useState } from "react";
 import { usePreloadedImage } from '@/utils/imageOptimization';
+        
 
 export function Hero() {
   const navigate = useNavigate();
-  const { isLoaded, isLoading } = usePreloadedImage(heroBackground);
-=======
-import { useEffect, useState } from "react";
-
-export function Hero() {
-  const navigate = useNavigate();
+    const { isLoaded, isLoading } = usePreloadedImage(heroBackground);
   const [hideDemo, setHideDemo] = useState(window.innerWidth >= 800 && window.innerWidth > window.innerHeight);
   
     useEffect(() => {
@@ -24,7 +20,6 @@
         window.removeEventListener('resize', handleResize);
       };
     }, []);
->>>>>>> b54be96f
 
   return (
     <section 
