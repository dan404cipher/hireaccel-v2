import { Button } from "./ui/button";
import { ArrowRight, Play, Sparkles } from "lucide-react";
import { useNavigate } from "react-router-dom";
import heroBackground from '@/assets/Hero-background.jpeg';
<<<<<<< HEAD
import { useEffect, useState } from "react";

export function Hero() {
  const navigate = useNavigate();
  const [hideDemo, setHideDemo] = useState(window.innerWidth >= 800 && window.innerWidth > window.innerHeight);
  
    useEffect(() => {
      const handleResize = () => {
        setHideDemo(window.innerWidth >= 800 && window.innerWidth > window.innerHeight);
      };
      window.addEventListener('resize', handleResize);
      return () => {
        window.removeEventListener('resize', handleResize);
      };
    }, []);
=======
import { usePreloadedImage } from '@/utils/imageOptimization';

export function Hero() {
  const navigate = useNavigate();
  const { isLoaded, isLoading } = usePreloadedImage(heroBackground);
>>>>>>> c8613eb7

  return (
    <section 
      className="relative min-h-screen flex items-center justify-center overflow-hidden"
      style={{
        backgroundImage: isLoaded ? `url(${heroBackground})` : 'none',
        backgroundSize: 'cover',
        backgroundPosition: 'center',
        backgroundRepeat: 'no-repeat',
        backgroundColor: '#1a1a1a' // Fallback color while loading
      }}
    >
      {/* Enhanced gradient overlay for better text readability */}
      <div className="absolute inset-0 bg-gradient-to-r from-black/70 via-black/50 to-black/10"></div>
      <div className="absolute inset-0 bg-gradient-to-t from-black/60 via-black/20 to-transparent"></div>
      <div className="absolute inset-0 bg-gradient-to-br from-blue-800/20 via-transparent to-transparent"></div>
      
      <div className="container mx-auto px-5 md:px-4 py-8 md:py-20 relative z-10 h-full">
        <div className="grid grid-cols-1 lg:grid-cols-2 gap-4 md:gap-10 h-full min-h-[80vh] items-center lg:items-start pt-4 md:pt-20">
          {/* Main Content */}
          <div className="col-span-1 lg:col-span-2 flex flex-col space-y-4 md:space-y-8 p-1 md:p-4 text-left lg:text-left w-full">
            <div className="space-y-4 md:space-y-4">
              <h1 className="text-2xl sm:text-2xl md:text-4xl lg:text-6xl xl:text-7xl 2xl:text-7xl font-black text-white font-inter leading-tight ">
                FIND THE PERFECT <br></br><i>TALENT MATCH</i>
              </h1>
            </div>
            
            <p className="text-xs sm:text-md md:text-lg lg:text-xl xl-text-xl 2xl:text-xl text-white/80 leading-relaxed font-inter max-w-2xl mx-0 lg:mx-0 mt-8 md:mt-0">
              A completely free AI-powered recruitment platform for HR professionals and job seekers — featuring unlimited job postings, real-time tracking, specialist agents, and a comprehensive Hire & Train model.
            </p>
            
            {/* Desktop buttons */}
            <div className="md:flex flex-col sm:flex-row gap-3 md:gap-4 justify-center lg:justify-start">
              <Button 
                size="lg" 
                className="bg-blue-600 hover:bg-blue-700 text-white px-6 md:px-8 py-3 md:py-4 text-base md:text-lg font-semibold rounded-full w-full sm:w-auto"
                onClick={() => navigate('/signup/hr')}
              >
                Get Started Free
                <ArrowRight className="ml-2 w-4 h-4 md:w-5 md:h-5" />
              </Button>
              {hideDemo ? (
                <Button 
                  variant="outline" 
                  size="lg" 
                  className="border-none bg-transparent text-white hover:bg-transparent hover:text-white px-6 md:px-8 py-3 md:py-4 text-base md:text-lg font-semibold w-full sm:w-auto"
                  onClick={() => navigate('/signup/candidate')}
                >
                  <Play className="mr-2 w-4 h-4 md:w-5 md:h-5" />
                  Watch Demo
                </Button>):('')
              }
            </div>
          </div>

          {/* Right Column - Empty space or additional content can go here */}
          <div className="hidden lg:flex flex-col justify-center items-center p-4">
            {/* This space is available for future content */}
          </div>
        </div>

        {/* Mobile button at bottom 
        <div className="hidden absolute bottom-8 left-0 right-0 px-4">
          <Button 
            size="lg" 
            className="bg-blue-600 hover:bg-blue-700 text-white px-8 py-4 text-lg font-semibold rounded-full w-full"
            onClick={() => navigate('/signup/hr')}
          >
            Get Started Free
            <ArrowRight className="ml-2 w-5 h-5" />
          </Button>
        </div>

        {/* Hero Footer Section - Statistics */}
        <div className="hidden md:block absolute bottom-0 left-0 right-0 bg-transparent backdrop-blur-sm border-t border-white/10">
          <div className="container mx-auto px-4 py-4 md:py-6">
            <div className="grid grid-cols-1 sm:grid-cols-3 gap-4 md:gap-8">
              <div className="text-center">
                <div className="flex items-center justify-center mb-2">
                  <div className="w-2 h-2 bg-green-500 rounded-full mr-3"></div>
                  <span className="text-xl md:text-2xl font-bold text-white font-inter">300+</span>
                </div>
                <p className="text-white/80 text-xs md:text-sm font-inter">Ready Candidates</p>
              </div>
              <div className="text-center">
                <div className="flex items-center justify-center mb-2">
                  <div className="w-2 h-2 bg-blue-500 rounded-full mr-3"></div>
                  <span className="text-xl md:text-2xl font-bold text-white font-inter">200+</span>
                </div>
                <p className="text-white/80 text-xs md:text-sm font-inter">Professionals</p>
              </div>
              <div className="text-center">
                <div className="flex items-center justify-center mb-2">
                  <div className="w-2 h-2 bg-purple-500 rounded-full mr-3"></div>
                  <span className="text-xl md:text-2xl font-bold text-white font-inter">100%</span>
                </div>
                <p className="text-white/80 text-xs md:text-sm font-inter">Free Forever</p>
              </div>
            </div>
          </div>
        </div>
      </div>
    </section>
  );
}<|MERGE_RESOLUTION|>--- conflicted
+++ resolved
@@ -2,11 +2,12 @@
 import { ArrowRight, Play, Sparkles } from "lucide-react";
 import { useNavigate } from "react-router-dom";
 import heroBackground from '@/assets/Hero-background.jpeg';
-<<<<<<< HEAD
+import { usePreloadedImage } from '@/utils/imageOptimization';
 import { useEffect, useState } from "react";
 
 export function Hero() {
   const navigate = useNavigate();
+  const { isLoaded, isLoading } = usePreloadedImage(heroBackground);
   const [hideDemo, setHideDemo] = useState(window.innerWidth >= 800 && window.innerWidth > window.innerHeight);
   
     useEffect(() => {
@@ -18,13 +19,6 @@
         window.removeEventListener('resize', handleResize);
       };
     }, []);
-=======
-import { usePreloadedImage } from '@/utils/imageOptimization';
-
-export function Hero() {
-  const navigate = useNavigate();
-  const { isLoaded, isLoading } = usePreloadedImage(heroBackground);
->>>>>>> c8613eb7
 
   return (
     <section 
