--- conflicted
+++ resolved
@@ -1379,7 +1379,6 @@
     return this.request(`/api/analytics/events${queryString ? `?${queryString}` : ''}`);
   }
 
-<<<<<<< HEAD
   // Auto Match methods
   async matchJobToCandidates(data: { jobId: string; limit?: number }) {
     return this.request('/api/v1/auto-match/match-job', {
@@ -1489,7 +1488,6 @@
     if (params?.dateTo) queryParams.append('dateTo', params.dateTo);
     const queryString = queryParams.toString();
     return this.request(`/api/v1/contact-history/stats${queryString ? `?${queryString}` : ''}`);
-=======
   // Global Search method
   async globalSearch(params: {
     q: string;
@@ -1508,7 +1506,6 @@
       companies: any[];
       users: any[];
     }>(`/api/v1/search?${queryParams.toString()}`);
->>>>>>> 22e3654e
   }
 
 }
