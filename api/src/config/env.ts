import { z } from 'zod';
import dotenv from 'dotenv';

// Load environment variables from .env file
dotenv.config();

/**
 * Environment configuration schema using Zod for validation
 * This ensures all required environment variables are present and properly typed
 */
const envSchema = z.object({
    // Server Configuration
    PORT: z.string().transform(Number).default('8080'),
    NODE_ENV: z.enum(['development', 'production', 'test']).default('development'),

    // Database Configuration
    MONGO_URI: z.string().url().describe('MongoDB connection string'),

    // File Upload Configuration
    UPLOADS_PATH: z.string().default('./api/uploads'),
    MAX_FILE_SIZE_MB: z.string().transform(Number).default('10'),
    MAX_IMAGE_SIZE_MB: z.string().transform(Number).default('2'),
    MAX_BANNER_SIZE_MB: z.string().transform(Number).default('50'),

    // JWT Configuration
    JWT_ACCESS_SECRET: z.string().min(32, 'JWT access secret must be at least 32 characters'),
    JWT_REFRESH_SECRET: z.string().min(32, 'JWT refresh secret must be at least 32 characters'),
    JWT_ACCESS_TTL: z.string().default('7d'),
    JWT_REFRESH_TTL: z.string().default('7d'),

    // Rate Limiting
    RATE_LIMIT_ENABLED: z
        .string()
        .transform((val) => val === 'true')
        .default('false'),
    RATE_LIMIT_WINDOW_MS: z.string().transform(Number).default('900000'), // 15 minutes
    RATE_LIMIT_MAX_REQUESTS: z.string().transform(Number).default('100'),

    // CORS Configuration
    CORS_ORIGIN: z.string().default('http://localhost:5173'),
    TRUST_PROXY: z
        .string()
        .transform((v) => v === 'true')
        .default('true'),

    // Frontend URL for email links
    FRONTEND_URL: z.string().url().optional(),

    // Email Configuration (optional for future implementation)
    EMAIL_HOST: z.string().optional(),
    EMAIL_PORT: z.string().transform(Number).optional(),
    EMAIL_USER: z.string().email().optional(),
    EMAIL_PASS: z.string().optional(),

    // Logging
    LOG_LEVEL: z.enum(['fatal', 'error', 'warn', 'info', 'debug', 'trace']).default('info'),
    LOG_FILE: z.string().optional(),

    // API Documentation
    API_DOCS_ENABLED: z
        .string()
        .transform((val) => val === 'true')
        .default('true'),

    // Google Sheets Integration
    GOOGLE_SHEETS_ID: z.string().optional(),
    GOOGLE_SHEETS_CREDENTIALS: z.string().optional(),

    // OpenAI Integration
    OPENAI_API_KEY: z.string().min(1, 'OpenAI API key is required'),

    // Security
    BCRYPT_ROUNDS: z.string().transform(Number).default('12'),
    SESSION_SECRET: z.string().min(32, 'Session secret must be at least 32 characters').optional(),

    // Testing/Development Features
    TEST_SMS: z
        .string()
        .transform((val) => val === 'true')
        .default('false')
        .describe('Enable test SMS mode - uses 000000 as OTP for all SMS. DISABLE IN PRODUCTION!'),

    // OTP Verification Method
    OTP_VERIFICATION_METHOD: z
        .enum(['sms', 'email'])
        .default('sms')
        .describe('Method for OTP verification: sms (via phone) or email'),

    // SMS Service Configuration
    SMS_PROVIDER: z.enum(['fast2sms', 'twilio', 'aws-sns']).optional().default('fast2sms'),

    // Fast2SMS Configuration (optional - required if SMS_PROVIDER=fast2sms)
    FAST2SMS_API_KEY: z.string().optional(),
    FAST2SMS_SENDER_ID: z.string().optional().default('HIREAC'),
    FAST2SMS_ROUTE: z.enum(['otp', 'transactional', 'promotional']).optional().default('otp'),
    FAST2SMS_OTP_TEMPLATE_ID: z.string().optional(),

    // Twilio Configuration (optional - required if SMS_PROVIDER=twilio)
    TWILIO_ACCOUNT_SID: z.string().optional(),
    TWILIO_AUTH_TOKEN: z.string().optional(),
    TWILIO_PHONE_NUMBER: z.string().optional(),

    // AWS SNS Configuration (optional - required if SMS_PROVIDER=aws-sns)
    AWS_REGION: z.string().optional(),
    AWS_ACCESS_KEY_ID: z.string().optional(),
    AWS_SECRET_ACCESS_KEY: z.string().optional(),
    AWS_SNS_SENDER_ID: z.string().optional(),

    // CSRF Protection
    CSRF_ENABLED: z
        .string()
        .transform((val) => val === 'true')
        .default('false'),
    CSRF_COOKIE_NAME: z.string().default('XSRF-TOKEN'),
    CSRF_HEADER_NAME: z.string().default('X-CSRF-Token'),
<<<<<<< HEAD

    // AWS S3 Configuration
    AWS_REGION: z.string().optional(),
    AWS_ACCESS_KEY_ID: z.string().optional(),
    AWS_SECRET_ACCESS_KEY: z.string().optional(),
    AWS_S3_BUCKET_NAME: z.string().optional(),
    AWS_S3_ENABLED: z
        .string()
        .transform((val) => val === 'true')
        .default('false'),
})
=======
});
>>>>>>> ff8f9edd

/**
 * Parse and validate environment variables
 */
const parseEnv = () => {
    try {
        return envSchema.parse(process.env);
    } catch (error) {
        if (error instanceof z.ZodError) {
            const missingVars = error.errors.map((err) => `${err.path.join('.')}: ${err.message}`).join('\n');

            throw new Error(
                `Environment validation failed:\n${missingVars}\n\n` +
                    'Please check your .env file and ensure all required variables are set.',
            );
        }
        throw error;
    }
};

/**
 * Validated environment configuration
 * This is the single source of truth for all environment variables in the application
 */
export const env = parseEnv();

/**
 * Type definition for environment configuration
 */
export type Environment = typeof env;

/**
 * Helper function to check if we're in development mode
 */
export const isDevelopment = () => env.NODE_ENV === 'development';

/**
 * Helper function to check if we're in production mode
 */
export const isProduction = () => env.NODE_ENV === 'production';

/**
 * Helper function to check if we're in test mode
 */
export const isTest = () => env.NODE_ENV === 'test';<|MERGE_RESOLUTION|>--- conflicted
+++ resolved
@@ -113,7 +113,6 @@
         .default('false'),
     CSRF_COOKIE_NAME: z.string().default('XSRF-TOKEN'),
     CSRF_HEADER_NAME: z.string().default('X-CSRF-Token'),
-<<<<<<< HEAD
 
     // AWS S3 Configuration
     AWS_REGION: z.string().optional(),
@@ -125,9 +124,7 @@
         .transform((val) => val === 'true')
         .default('false'),
 })
-=======
 });
->>>>>>> ff8f9edd
 
 /**
  * Parse and validate environment variables
