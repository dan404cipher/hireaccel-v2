import { Router } from 'express';
import authRoutes from './auth';
import userRoutes from './users';
import jobRoutes from './jobs';
import companyRoutes from './companies';
import applicationRoutes from './applications';
import interviewRoutes from './interviews';
import candidateRoutes from './candidates';
import candidateAssignmentRoutes from './candidateAssignments';
import agentRoutes from './agents';
import fileRoutes from './files';
import bannerRoutes from './banner';
import auditLogRoutes from './auditLogs';
import analyticsRoutes from './analytics';
<<<<<<< HEAD
import autoMatchRoutes from './autoMatch';
import contactHistoryRoutes from './contactHistory';
import searchRoutes from './search';
=======
import smsRoutes from './sms';
>>>>>>> ff8f9edd

/**
 * Main API routes
 * Combines all route modules
 */

const router = Router();

// Authentication routes
router.use('/auth', authRoutes);

// API v1 routes
router.use('/api/v1/users', userRoutes);
router.use('/api/v1/jobs', jobRoutes);
router.use('/api/v1/companies', companyRoutes);
router.use('/api/v1/applications', applicationRoutes);
router.use('/api/v1/interviews', interviewRoutes);
router.use('/api/v1/candidates', candidateRoutes);
router.use('/api/v1/candidate-assignments', candidateAssignmentRoutes);
router.use('/api/v1/agents', agentRoutes);
router.use('/api/v1/files', fileRoutes);
router.use('/api/v1/banners', bannerRoutes);
router.use('/api/v1/audit-logs', auditLogRoutes);
router.use('/api/analytics', analyticsRoutes);
router.use('/api/v1/auto-match', autoMatchRoutes);
router.use('/api/v1/contact-history', contactHistoryRoutes);
router.use('/api/v1/search', searchRoutes);

// SMS service routes
router.use('/sms', smsRoutes);

// Health check route
router.get('/health', (_req, res) => {
    res.json({
        status: 'healthy',
        timestamp: new Date().toISOString(),
        version: process.env['npm_package_version'] || '1.0.0',
    });
});

export default router;<|MERGE_RESOLUTION|>--- conflicted
+++ resolved
@@ -12,13 +12,10 @@
 import bannerRoutes from './banner';
 import auditLogRoutes from './auditLogs';
 import analyticsRoutes from './analytics';
-<<<<<<< HEAD
 import autoMatchRoutes from './autoMatch';
 import contactHistoryRoutes from './contactHistory';
 import searchRoutes from './search';
-=======
 import smsRoutes from './sms';
->>>>>>> ff8f9edd
 
 /**
  * Main API routes
